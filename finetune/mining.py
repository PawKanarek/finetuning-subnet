# The MIT License (MIT)
# Copyright © 2023 Yuma Rao
# Copyright © 2023 const

# Permission is hereby granted, free of charge, to any person obtaining a copy of this software and associated
# documentation files (the “Software”), to deal in the Software without restriction, including without limitation
# the rights to use, copy, modify, merge, publish, distribute, sublicense, and/or sell copies of the Software,
# and to permit persons to whom the Software is furnished to do so, subject to the following conditions:

# The above copyright notice and this permission notice shall be included in all copies or substantial portions of
# the Software.

# THE SOFTWARE IS PROVIDED “AS IS”, WITHOUT WARRANTY OF ANY KIND, EXPRESS OR IMPLIED, INCLUDING BUT NOT LIMITED TO
# THE WARRANTIES OF MERCHANTABILITY, FITNESS FOR A PARTICULAR PURPOSE AND NONINFRINGEMENT. IN NO EVENT SHALL
# THE AUTHORS OR COPYRIGHT HOLDERS BE LIABLE FOR ANY CLAIM, DAMAGES OR OTHER LIABILITY, WHETHER IN AN ACTION
# OF CONTRACT, TORT OR OTHERWISE, ARISING FROM, OUT OF OR IN CONNECTION WITH THE SOFTWARE OR THE USE OR OTHER
# DEALINGS IN THE SOFTWARE.

import os
import time
from typing import Optional, Tuple
from constants import CompetitionParameters
from model.data import Model, ModelId
from model.model_updater import ModelUpdater
from model.storage.chain.chain_model_metadata_store import ChainModelMetadataStore
from model.storage.hugging_face.hugging_face_model_store import HuggingFaceModelStore
from model.storage.model_metadata_store import ModelMetadataStore
from model.storage.remote_model_store import RemoteModelStore
from model.utils import get_hash_of_two_strings
import bittensor as bt
from transformers import PreTrainedModel, PreTrainedTokenizerBase, AutoModelForCausalLM, AutoTokenizer
from huggingface_hub import update_repo_visibility
import finetune as ft
from safetensors.torch import load_model

from utilities import utils


def model_path(base_dir: str, run_id: str) -> str:
    """
    Constructs a file path for storing the model relating to a training run.
    """
    return os.path.join(base_dir, "training", run_id)


class Actions:
    """A suite of actions for Miners to save/load and upload/download models."""

    def __init__(
        self,
        wallet: bt.wallet,
        hf_repo_namespace: str,
        hf_repo_name: str,
        model_metadata_store: ModelMetadataStore,
        remote_model_store: RemoteModelStore,
    ):
        self.wallet = wallet
        self.hf_repo_namespace = hf_repo_namespace
        self.hf_repo_name = hf_repo_name
        self.model_metadata_store = model_metadata_store
        self.remote_model_store = remote_model_store

    @classmethod
    def create(
        cls,
        config: bt.config,
        wallet: bt.wallet,
        subtensor: Optional[bt.subtensor] = None,
    ):
        subtensor = subtensor or bt.subtensor(config)
        remote_model_store = HuggingFaceModelStore()
        chain_model_store = ChainModelMetadataStore(
            subtensor, config.netuid, wallet
        )
        repo_namespace, repo_name = utils.validate_hf_repo_id(config.hf_repo_id)

        return Actions(
            wallet, repo_namespace, repo_name, chain_model_store, remote_model_store
        )

    def save(self, model: PreTrainedModel, tokenizer: PreTrainedTokenizerBase, model_dir: str):
        """Saves a model to the provided directory"""
        if not os.path.exists(model_dir):
            os.makedirs(model_dir, exist_ok=True)

        # Save the model state to the specified path.
        model.save_pretrained(
            save_directory=model_dir,
            safe_serialization=True,
        )

        tokenizer.save_pretrained(
            save_directory=model_dir
        )

    def load_local_model(self, model_dir: str, model_parameters: CompetitionParameters) -> Tuple[PreTrainedModel, PreTrainedTokenizerBase]:
        """Loads a model from a directory."""
        model = model_parameters.architecture.from_pretrained(
            pretrained_model_name_or_path=model_dir,
            local_files_only=True,
            use_safetensors=True,
            **model_parameters.kwargs
        )
        tokenizer = AutoTokenizer.from_pretrained(
            pretrained_model_name_or_path=model_dir,
            local_files_only=True
        )
        return model, tokenizer

    async def load_remote_model(
        self, uid: int, metagraph: bt.metagraph, download_dir: str
    ) -> Tuple[PreTrainedModel, PreTrainedTokenizerBase]:
        """Loads the model currently being advertised by the Miner with the given UID.

        Args:
            uid (int): The UID of the Miner who's model should be downloaded.
            metagraph (bt.metagraph): The metagraph of the current subtensor.
            download_dir (str): The directory to download the model to.
        """
        hotkey = metagraph.hotkeys[uid]
        model_metadata = await self.model_metadata_store.retrieve_model_metadata(hotkey)
        if not model_metadata:
            raise ValueError(f"No model metadata found for miner {uid}")

        parameters = ModelUpdater.get_competition_parameters(model_metadata.id.competition_id)
        if parameters is None:
            raise RuntimeError(f"Could not get competition parameters for {model_metadata.id.competition_id}")

        model: Model = await self.remote_model_store.download_model(
            model_metadata.id, download_dir, parameters
        )
        return model.pt_model, model.tokenizer

<<<<<<< HEAD
    # async def push(self, model: PreTrainedModel, tokenizer: PreTrainedTokenizerBase, competition_parameters: CompetitionParameters, retry_delay_secs: int = 60):
    #     """Pushes the model to Hugging Face and publishes it on the chain for evaluation by validators."""
    #     bt.logging.info(f"Pushing model for competition {competition_parameters.competition_id}")

    #     # First upload the model to HuggingFace.
    #     model_id = ModelId(namespace=self.hf_repo_namespace, name=self.hf_repo_name, competition_id=competition_parameters.competition_id)
    #     model_id = await self.remote_model_store.upload_model(
    #         Model(id=model_id, pt_model=model, tokenizer=tokenizer),
    #         competition_parameters
    #     )

    #     bt.logging.success(
    #         f"Uploaded model to hugging face. Now committing to the chain with model_id: {model_id}"
    #     )

    #     # We can only commit to the chain every 20 minutes, so run this in a loop, until
    #     # successful.
    #     while True:
    #         try:
    #             update_repo_visibility(model_id.namespace + "/" + model_id.name, private=False)
    #             await self.model_metadata_store.store_model_metadata(
    #                 self.wallet.hotkey.ss58_address, model_id
    #             )

    #             bt.logging.success("Committed model to the chain.")
    #             break
    #         except Exception as e:
    #             update_repo_visibility(model_id.namespace + "/" + model_id.name, private=True)
    #             bt.logging.error(f"Failed to advertise model on the chain: {e}")
    #             bt.logging.error(f"Retrying in {retry_delay_secs} seconds...")
    #             time.sleep(retry_delay_secs)

    async def push(self, model: PreTrainedModel, tokenizer: PreTrainedTokenizerBase, competition_parameters: CompetitionParameters, retry_delay_secs: int = 60):
=======
    async def push(
        self, 
        model: PreTrainedModel, 
        tokenizer: PreTrainedTokenizerBase, 
        competition_parameters: CompetitionParameters, 
        retry_delay_secs: int = 60, 
        use_hotkey_in_hash: bool = False
    ):
>>>>>>> 62202802
        """Pushes the model to Hugging Face and publishes it on the chain for evaluation by validators."""
        bt.logging.info(f"Pushing model for competition {competition_parameters.competition_id}")

        # First upload the model to HuggingFace.
        model_id = ModelId(namespace=self.hf_repo_namespace, name=self.hf_repo_name, competition_id=competition_parameters.competition_id)
        model_id = await self.remote_model_store.upload_model(
            Model(id=model_id, pt_model=model, tokenizer=tokenizer),
            competition_parameters
        )

        bt.logging.success("Uploaded model to hugging face.")

        # If using hotkey in the hash then adjust the hash.
        if use_hotkey_in_hash:
            bt.logging.info(
                f"Hashing miner hotkey {self.wallet.hotkey.ss58_address} into the hash before uploading."
            )
            new_hash = get_hash_of_two_strings(model_id.hash, self.wallet.hotkey.ss58_address)
            model_id = model_id.copy(update={"hash": new_hash})

<<<<<<< HEAD
        await self.commit_to_chain_in_loop(model_id, retry_delay_secs)

    async def commit_to_chain_in_loop(self, model_id, retry_delay_secs: int = 60):
=======
        bt.logging.success(f"Now committing to the chain with model_id: {model_id}")
>>>>>>> 62202802
        # We can only commit to the chain every 20 minutes, so run this in a loop, until
        # successful.
        while True:
            try:
                await self.commit_to_chain(model_id)
                break
            except Exception as e:
                # update_repo_visibility(model_id.namespace + "/" + model_id.name, private=True)
                bt.logging.error(f"Failed to advertise model on the chain: {e}")
                bt.logging.error(f"Retrying in {retry_delay_secs} seconds...")
                time.sleep(retry_delay_secs)


    async def commit_to_chain(self, model_id):
        await self.model_metadata_store.store_model_metadata(self.wallet.hotkey.ss58_address, model_id)
        print("changing visibility to public")
        time.sleep(60)
        update_repo_visibility(model_id.namespace + "/" + model_id.name, private=False)
        bt.logging.success("Committed model to the chain.")<|MERGE_RESOLUTION|>--- conflicted
+++ resolved
@@ -28,7 +28,12 @@
 from model.storage.remote_model_store import RemoteModelStore
 from model.utils import get_hash_of_two_strings
 import bittensor as bt
-from transformers import PreTrainedModel, PreTrainedTokenizerBase, AutoModelForCausalLM, AutoTokenizer
+from transformers import (
+    PreTrainedModel,
+    PreTrainedTokenizerBase,
+    AutoModelForCausalLM,
+    AutoTokenizer,
+)
 from huggingface_hub import update_repo_visibility
 import finetune as ft
 from safetensors.torch import load_model
@@ -69,16 +74,16 @@
     ):
         subtensor = subtensor or bt.subtensor(config)
         remote_model_store = HuggingFaceModelStore()
-        chain_model_store = ChainModelMetadataStore(
-            subtensor, config.netuid, wallet
-        )
+        chain_model_store = ChainModelMetadataStore(subtensor, config.netuid, wallet)
         repo_namespace, repo_name = utils.validate_hf_repo_id(config.hf_repo_id)
 
         return Actions(
             wallet, repo_namespace, repo_name, chain_model_store, remote_model_store
         )
 
-    def save(self, model: PreTrainedModel, tokenizer: PreTrainedTokenizerBase, model_dir: str):
+    def save(
+        self, model: PreTrainedModel, tokenizer: PreTrainedTokenizerBase, model_dir: str
+    ):
         """Saves a model to the provided directory"""
         if not os.path.exists(model_dir):
             os.makedirs(model_dir, exist_ok=True)
@@ -89,21 +94,20 @@
             safe_serialization=True,
         )
 
-        tokenizer.save_pretrained(
-            save_directory=model_dir
-        )
+        tokenizer.save_pretrained(save_directory=model_dir)
 
-    def load_local_model(self, model_dir: str, model_parameters: CompetitionParameters) -> Tuple[PreTrainedModel, PreTrainedTokenizerBase]:
+    def load_local_model(
+        self, model_dir: str, model_parameters: CompetitionParameters
+    ) -> Tuple[PreTrainedModel, PreTrainedTokenizerBase]:
         """Loads a model from a directory."""
         model = model_parameters.architecture.from_pretrained(
             pretrained_model_name_or_path=model_dir,
             local_files_only=True,
             use_safetensors=True,
-            **model_parameters.kwargs
+            **model_parameters.kwargs,
         )
         tokenizer = AutoTokenizer.from_pretrained(
-            pretrained_model_name_or_path=model_dir,
-            local_files_only=True
+            pretrained_model_name_or_path=model_dir, local_files_only=True
         )
         return model, tokenizer
 
@@ -122,67 +126,41 @@
         if not model_metadata:
             raise ValueError(f"No model metadata found for miner {uid}")
 
-        parameters = ModelUpdater.get_competition_parameters(model_metadata.id.competition_id)
+        parameters = ModelUpdater.get_competition_parameters(
+            model_metadata.id.competition_id
+        )
         if parameters is None:
-            raise RuntimeError(f"Could not get competition parameters for {model_metadata.id.competition_id}")
+            raise RuntimeError(
+                f"Could not get competition parameters for {model_metadata.id.competition_id}"
+            )
 
         model: Model = await self.remote_model_store.download_model(
             model_metadata.id, download_dir, parameters
         )
         return model.pt_model, model.tokenizer
 
-<<<<<<< HEAD
-    # async def push(self, model: PreTrainedModel, tokenizer: PreTrainedTokenizerBase, competition_parameters: CompetitionParameters, retry_delay_secs: int = 60):
-    #     """Pushes the model to Hugging Face and publishes it on the chain for evaluation by validators."""
-    #     bt.logging.info(f"Pushing model for competition {competition_parameters.competition_id}")
-
-    #     # First upload the model to HuggingFace.
-    #     model_id = ModelId(namespace=self.hf_repo_namespace, name=self.hf_repo_name, competition_id=competition_parameters.competition_id)
-    #     model_id = await self.remote_model_store.upload_model(
-    #         Model(id=model_id, pt_model=model, tokenizer=tokenizer),
-    #         competition_parameters
-    #     )
-
-    #     bt.logging.success(
-    #         f"Uploaded model to hugging face. Now committing to the chain with model_id: {model_id}"
-    #     )
-
-    #     # We can only commit to the chain every 20 minutes, so run this in a loop, until
-    #     # successful.
-    #     while True:
-    #         try:
-    #             update_repo_visibility(model_id.namespace + "/" + model_id.name, private=False)
-    #             await self.model_metadata_store.store_model_metadata(
-    #                 self.wallet.hotkey.ss58_address, model_id
-    #             )
-
-    #             bt.logging.success("Committed model to the chain.")
-    #             break
-    #         except Exception as e:
-    #             update_repo_visibility(model_id.namespace + "/" + model_id.name, private=True)
-    #             bt.logging.error(f"Failed to advertise model on the chain: {e}")
-    #             bt.logging.error(f"Retrying in {retry_delay_secs} seconds...")
-    #             time.sleep(retry_delay_secs)
-
-    async def push(self, model: PreTrainedModel, tokenizer: PreTrainedTokenizerBase, competition_parameters: CompetitionParameters, retry_delay_secs: int = 60):
-=======
     async def push(
-        self, 
-        model: PreTrainedModel, 
-        tokenizer: PreTrainedTokenizerBase, 
-        competition_parameters: CompetitionParameters, 
-        retry_delay_secs: int = 60, 
-        use_hotkey_in_hash: bool = False
+        self,
+        model: PreTrainedModel,
+        tokenizer: PreTrainedTokenizerBase,
+        competition_parameters: CompetitionParameters,
+        retry_delay_secs: int = 60,
+        use_hotkey_in_hash: bool = False,
     ):
->>>>>>> 62202802
         """Pushes the model to Hugging Face and publishes it on the chain for evaluation by validators."""
-        bt.logging.info(f"Pushing model for competition {competition_parameters.competition_id}")
+        bt.logging.info(
+            f"Pushing model for competition {competition_parameters.competition_id}"
+        )
 
         # First upload the model to HuggingFace.
-        model_id = ModelId(namespace=self.hf_repo_namespace, name=self.hf_repo_name, competition_id=competition_parameters.competition_id)
+        model_id = ModelId(
+            namespace=self.hf_repo_namespace,
+            name=self.hf_repo_name,
+            competition_id=competition_parameters.competition_id,
+        )
         model_id = await self.remote_model_store.upload_model(
             Model(id=model_id, pt_model=model, tokenizer=tokenizer),
-            competition_parameters
+            competition_parameters,
         )
 
         bt.logging.success("Uploaded model to hugging face.")
@@ -192,16 +170,12 @@
             bt.logging.info(
                 f"Hashing miner hotkey {self.wallet.hotkey.ss58_address} into the hash before uploading."
             )
-            new_hash = get_hash_of_two_strings(model_id.hash, self.wallet.hotkey.ss58_address)
+            new_hash = get_hash_of_two_strings(
+                model_id.hash, self.wallet.hotkey.ss58_address
+            )
             model_id = model_id.copy(update={"hash": new_hash})
 
-<<<<<<< HEAD
-        await self.commit_to_chain_in_loop(model_id, retry_delay_secs)
-
-    async def commit_to_chain_in_loop(self, model_id, retry_delay_secs: int = 60):
-=======
         bt.logging.success(f"Now committing to the chain with model_id: {model_id}")
->>>>>>> 62202802
         # We can only commit to the chain every 20 minutes, so run this in a loop, until
         # successful.
         while True:
@@ -214,9 +188,10 @@
                 bt.logging.error(f"Retrying in {retry_delay_secs} seconds...")
                 time.sleep(retry_delay_secs)
 
-
     async def commit_to_chain(self, model_id):
-        await self.model_metadata_store.store_model_metadata(self.wallet.hotkey.ss58_address, model_id)
+        await self.model_metadata_store.store_model_metadata(
+            self.wallet.hotkey.ss58_address, model_id
+        )
         print("changing visibility to public")
         time.sleep(60)
         update_repo_visibility(model_id.namespace + "/" + model_id.name, private=False)
